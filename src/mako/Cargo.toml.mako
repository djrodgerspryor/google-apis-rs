<%! from util import (estr, hash_comment, library_to_crate_name, to_extern_crate_name) %>\
<%namespace name="util" file="lib/util.mako"/>\
<%block filter="hash_comment">\
<%util:gen_info source="${self.uri}" />\
</%block>
[package]

name = "${util.crate_name()}"
version = "${util.crate_version()}"
authors = [${",\n           ".join('"%s"' % a for a in cargo.authors)}]
description = "A complete library to interact with ${util.canonical_name()} (protocol ${version})"
repository = "${util.github_source_root_url()}"
% if documentationLink is not UNDEFINED and documentationLink:
homepage = "${documentationLink}"
% endif
documentation = "${cargo.doc_base_url}/${to_extern_crate_name(util.crate_name())}"
license = "${copyright.license_abbrev}"
keywords = ["${name[:20]}", ${", ".join(estr(cargo.keywords))}]

% if cargo.get('is_executable', False):
[[bin]]
name = "${util.program_name()}"
% endif

[dependencies]
<<<<<<< HEAD
=======
hyper = ">= 0.5.0"
>>>>>>> ed0debe9
mime = "*"

serde = ">= 0.3.0"
serde_macros = "*"
% for dep in cargo.get('dependencies', list()):
${dep}
% endfor

# Needed for latest fix in macros !
[dependencies.hyper]
version = ">= 0.4.0"
git = "https://github.com/hyperium/hyper"
rev = "871f37a5605d433e5699ed2f16631001d86d7805"

# to adapt to hyper changes ... 
[dependencies.yup-oauth2]
version = "*"
git = "https://github.com/Byron/yup-oauth2"
rev = "94d5b7c2cac02ad67da8504504364b3081a9a866"

% if make.depends_on_suffix is not None:

<% api_name = util.library_name() %>\
[dependencies.${library_to_crate_name(api_name, suffix=make.depends_on_suffix)}]
path = "../${api_name}"
% endif<|MERGE_RESOLUTION|>--- conflicted
+++ resolved
@@ -23,29 +23,19 @@
 % endif
 
 [dependencies]
-<<<<<<< HEAD
-=======
 hyper = ">= 0.5.0"
->>>>>>> ed0debe9
 mime = "*"
-
 serde = ">= 0.3.0"
 serde_macros = "*"
 % for dep in cargo.get('dependencies', list()):
 ${dep}
 % endfor
 
-# Needed for latest fix in macros !
-[dependencies.hyper]
-version = ">= 0.4.0"
-git = "https://github.com/hyperium/hyper"
-rev = "871f37a5605d433e5699ed2f16631001d86d7805"
-
 # to adapt to hyper changes ... 
 [dependencies.yup-oauth2]
 version = "*"
 git = "https://github.com/Byron/yup-oauth2"
-rev = "94d5b7c2cac02ad67da8504504364b3081a9a866"
+rev = "598f5ed496077e9edca36ff95e2ab352c5b22d0f"
 
 % if make.depends_on_suffix is not None:
 
