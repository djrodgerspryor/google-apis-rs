api:
  credentials: "{\"installed\":{\"auth_uri\":\"https://accounts.google.com/o/oauth2/auth\",\"client_secret\":\"hCsslbCUyfehWMmbkG8vTYxG\",\"token_uri\":\"https://accounts.google.com/o/oauth2/token\",\"client_email\":\"\",\"redirect_uris\":[\"urn:ietf:wg:oauth:2.0:oob\",\"oob\"],\"client_x509_cert_url\":\"\",\"client_id\":\"620010449518-9ngf7o4dhs0dka470npqvor6dc5lqb9b.apps.googleusercontent.com\",\"auth_provider_x509_cert_url\":\"https://www.googleapis.com/oauth2/v1/certs\"}}"
  blacklist:
    # exclude APIs which currently don't build correctly. State the reason for the exclusion as well
    # to allow looking at it at a later point.
    # in beta, there is not a single method !
    - dataflow
    # It doesn't generate due to a recursive data structure, that we currently don't handle it seems
    # Alternatively, it's too deep for our stack ;).
    - civicinfo
    # It seems functions are containing illegal characters, like `@context`
    - kgsearch
    - mapsengine
    - firebaserules
    - servicemanagement
    # defines its own `Option` type
    - serviceconsumermanagement
    # defines its own `Option` type
    - serviceuser
    - freebase
    - audit
    - cloudsearch
    - toolresults
    - script
    # redefinition of types apparently
    - streetviewpublish
    - oauth2
    # Recursive type - we don't handle cycles yet it appears
    - slides
    # invalid code generation - syntax error
    - poly
<<<<<<< HEAD
    # versions listed but do not exists
    - websecurityscanner-v1beta
=======
  manually_added:
    - name: photoslibrary
      version: v1
      discovery_rest_url: https://photoslibrary.googleapis.com/$discovery/rest?version=v1
>>>>>>> f2363df5
  terms:
    # how to actually do something with the API
    action: doit
    # when a resource is supposed to be uploaded
    upload_action: upload
# Contains values shared among all API implementations
make:
  # All known program ids.
  types:
    - api
    - cli
  # All known platforms we build for, using prettyfied, custom names
  platforms:
    - ubuntu
    - osx
url_info:
  asset_urls:
    crates_img: https://raw.githubusercontent.com/rust-lang/crates.io/master/public/favicon.ico
    ubuntu_img: http://megaicons.net/static/img/icons_sizes/6/140/16/ubuntu-icon.png
    osx_img: http://hydra-media.cursecdn.com/wow.gamepedia.com/a/a2/Apple-icon-16x16.png?version=25ddd67ac3dd3b634478e3978b76cb74
directories:
  # directory under which all generated sources should reside
  output: gen
  # how to get from `output` back to common library
  common: ..
  # where are all the API meta files
  api_base: etc/api
  # all mako source files
  mako_src: src/mako
  # The subdirectory to contain documentation from all APIs and related programs
  doc_subdir: doc
cargo:
  build_version: "1.0.7"
  repo_base_url: https://github.com/Byron/google-apis-rs
  authors:
    # don't forget to possibly add them to copyright authors
    - Sebastian Thiel <byronimo@gmail.com>
  keywords: [google]
  # All APIs should live in the same repository
  repository_url: https://github.com/Byron/google-apis-rs
urls:
  authenticator_delegate: https://docs.rs/yup-oauth2/*/yup_oauth2/trait.AuthenticatorDelegate.html
copyright:
  license_abbrev: "MIT"
  # should at some point be 2015-2016 ...
  years: '2015-2016'
  authors:
    - 'Sebastian Thiel'
    
<|MERGE_RESOLUTION|>--- conflicted
+++ resolved
@@ -29,15 +29,12 @@
     - slides
     # invalid code generation - syntax error
     - poly
-<<<<<<< HEAD
     # versions listed but do not exists
     - websecurityscanner-v1beta
-=======
   manually_added:
     - name: photoslibrary
       version: v1
       discovery_rest_url: https://photoslibrary.googleapis.com/$discovery/rest?version=v1
->>>>>>> f2363df5
   terms:
     # how to actually do something with the API
     action: doit
